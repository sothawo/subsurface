--- conflicted
+++ resolved
@@ -79,9 +79,6 @@
 #endif
 
 static GList *selected_dives;
-<<<<<<< HEAD
-=======
-static int *selectiontracker;
 static int st_size = 0;
 
 gboolean is_in_st(int idx, int *atpos)
@@ -154,7 +151,6 @@
 	dump_selection();
 #endif
 }
->>>>>>> 7cf0f6d5
 
 /* when subsurface starts we want to have the last dive selected. So we simply
    walk to the first leaf (and skip the summary entries - which have negative
