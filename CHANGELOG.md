--- conflicted
+++ resolved
@@ -1,8 +1,5 @@
-<<<<<<< HEAD
 core: fix bug when save sea water salinity given by DC
-=======
 desktop: add option to force firmware update on OSTC4
->>>>>>> 324fbfa6
 desktop: add column for dive notes to the dive list table
 desktop: Add an option for printing in landscape mode
 desktop: fix bug when printing a dive plan with multiple segments
